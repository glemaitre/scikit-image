--- conflicted
+++ resolved
@@ -62,17 +62,10 @@
     Extension: skimage.transform._hough_transform
         Sources:
             skimage/transform/_hough_transform.pyx
-<<<<<<< HEAD
-    Extension: skimage.filters._ctmf
-=======
-    Extension: skimage.filter._ctmf
+    Extension: skimage.filters._inpaint_criminisi
         Sources:
-            skimage/filter/_ctmf.pyx
-    Extension: skimage.filter._inpaint_criminisi
-        Sources:
-            skimage/filter/_inpaint_criminisi.pyx
-    Extension: skimage.filter._denoise_cy
->>>>>>> 291a45cf
+            skimage/filters/_inpaint_criminisi.pyx
+    Extension: skimage.filters._denoise_cy
         Sources:
             skimage/filters/_ctmf.pyx
     Extension: skimage.measure._ccomp
