--- conflicted
+++ resolved
@@ -1,4 +1,3 @@
-<<<<<<< HEAD
 from .._shared.utils import skimage_deprecation
 from warnings import warn
 
@@ -44,22 +43,6 @@
     # Hack to avoid circular import
     from skimage.feature._canny import canny as canny_
     return canny_(*args, **kwargs)
-=======
-from .lpi_filter import inverse, wiener, LPIFilter2D
-from .ctmf import median_filter
-from ._canny import canny
-from .edges import (sobel, hsobel, vsobel, scharr, hscharr, vscharr, prewitt,
-                    hprewitt, vprewitt, roberts , roberts_positive_diagonal,
-                    roberts_negative_diagonal)
-from ._denoise import denoise_tv_chambolle, tv_denoise
-from ._denoise_cy import denoise_bilateral, denoise_tv_bregman
-from ._rank_order import rank_order
-from ._gabor import gabor_kernel, gabor_filter
-from .thresholding import threshold_otsu, threshold_adaptive
-from . import rank
-from .inpaint_exemplar import inpaint_criminisi
->>>>>>> 291a45cf
-
 
 __all__ = ['inverse',
            'wiener',
@@ -94,12 +77,7 @@
            'gabor_kernel',
            'gabor',
            'threshold_adaptive',
-<<<<<<< HEAD
            'threshold_otsu',
            'threshold_yen',
            'threshold_isodata',
-           'rank']
-=======
-           'rank',
-           'inpaint_criminisi']
->>>>>>> 291a45cf
+           'rank']